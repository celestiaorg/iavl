<<<<<<< HEAD
hash: ef951e59dd3e137461b7386292eb339a0ec51ae841f6b44ce72326050a08e418
updated: 2017-04-27T20:49:54.459236356Z
=======
hash: 154b543a56a5f3207cafb9fc426e6d341703d3ed23eb1df7f8e8740882dbd687
updated: 2017-04-27T16:11:56.429346086-04:00
>>>>>>> dcb05ef8
imports:
- name: github.com/fsnotify/fsnotify
  version: 4da3e2cfbabc9f751898f250b49f2439785783a1
- name: github.com/go-stack/stack
  version: 100eb0c0a9c5b306ca2fb4f165df21d80ada4b82
- name: github.com/golang/protobuf
  version: 2bba0603135d7d7f5cb73b2125beeda19c09f4ef
  subpackages:
  - proto
  - ptypes/any
- name: github.com/golang/snappy
<<<<<<< HEAD
  version: 553a641470496b2327abcac10b36396bd98e45c9
=======
  version: d9eb7a3d35ec988b8585d4a0068e462c27d28380
- name: github.com/hashicorp/hcl
  version: 630949a3c5fa3c613328e1b8256052cbc2327c9b
  subpackages:
  - hcl/ast
  - hcl/parser
  - hcl/scanner
  - hcl/strconv
  - hcl/token
  - json/parser
  - json/scanner
  - json/token
- name: github.com/inconshreveable/mousetrap
  version: 76626ae9c91c4f2a10f34cad8ce83ea42c93bb75
>>>>>>> dcb05ef8
- name: github.com/jmhodges/levigo
  version: c42d9e0ca023e2198120196f842701bb4c55d7b9
- name: github.com/magiconair/properties
  version: 51463bfca2576e06c62a8504b5c0f06d61312647
- name: github.com/mattn/go-colorable
  version: ded68f7a9561c023e790de24279db7ebf473ea80
- name: github.com/mattn/go-isatty
<<<<<<< HEAD
  version: fc9e8d8ef48496124e79ae0df75490096eccf6fe
=======
  version: 30a891c33c7cde7b02a981314b4228ec99380cca
- name: github.com/mitchellh/mapstructure
  version: 53818660ed4955e899c0bcafa97299a388bd7c8e
- name: github.com/pelletier/go-buffruneio
  version: c37440a7cf42ac63b919c752ca73a85067e05992
- name: github.com/pelletier/go-toml
  version: fe206efb84b2bc8e8cfafe6b4c1826622be969e3
- name: github.com/spf13/afero
  version: 9be650865eab0c12963d8753212f4f9c66cdcf12
  subpackages:
  - mem
- name: github.com/spf13/cast
  version: acbeb36b902d72a7a4c18e8f3241075e7ab763e4
- name: github.com/spf13/cobra
  version: 5deb57bbca49eb370538fc295ba4b2988f9f5e09
- name: github.com/spf13/jwalterweatherman
  version: fa7ca7e836cf3a8bb4ebf799f472c12d7e903d66
- name: github.com/spf13/pflag
  version: 9ff6c6923cfffbcd502984b8e0c80539a94968b7
- name: github.com/spf13/viper
  version: 5d46e70da8c0b6f812e0b170b7a985753b5c63cb
- name: github.com/stretchr/testify
  version: 69483b4bd14f5845b5a1e55bca19e954e827f1d0
  subpackages:
  - assert
  - require
>>>>>>> dcb05ef8
- name: github.com/syndtr/goleveldb
  version: 8c81ea47d4c41a385645e133e15510fc6a2a74b4
  subpackages:
  - leveldb
  - leveldb/cache
  - leveldb/comparer
  - leveldb/errors
  - leveldb/filter
  - leveldb/iterator
  - leveldb/journal
  - leveldb/memdb
  - leveldb/opt
  - leveldb/storage
  - leveldb/table
  - leveldb/util
- name: github.com/tendermint/abci
  version: c709d3cc857929a8dd36a90da3640122d7e75770
  subpackages:
  - client
  - server
  - types
<<<<<<< HEAD
=======
- name: github.com/tendermint/go-common
  version: f9e3db037330c8a8d61d3966de8473eaf01154fa
- name: github.com/tendermint/go-db
  version: 9643f60bc2578693844aacf380a7c32e4c029fee
- name: github.com/tendermint/go-merkle
  version: 714d4d04557fd068a7c2a1748241ce8428015a96
  subpackages:
  - cmd
>>>>>>> dcb05ef8
- name: github.com/tendermint/go-wire
  version: 334005c236d19c632fb5f073f9de3b0fab6a522b
- name: github.com/tendermint/log15
  version: ae0f3d6450da9eac7074b439c8e1c3cabf0d5ce6
  subpackages:
  - term
- name: github.com/tendermint/tmlibs
  version: df250b69416a35a943a6e2a92118667e9ef031d4
  subpackages:
  - common
  - db
  - logger
  - merkle
<<<<<<< HEAD
  - test
- name: github.com/urfave/cli
  version: ab403a54a148f2d857920810291539e1f817ee7b
=======
>>>>>>> dcb05ef8
- name: golang.org/x/crypto
  version: c7af5bf2638a1164f2eb5467c39c6cffbd13a02e
  subpackages:
  - ripemd160
- name: golang.org/x/net
  version: da118f7b8e5954f39d0d2130ab35d4bf0e3cb344
  subpackages:
  - context
  - http2
  - http2/hpack
  - idna
  - internal/timeseries
  - lex/httplex
  - trace
- name: golang.org/x/sys
  version: 9ccfe848b9db8435a24c424abbc07a921adf1df5
  subpackages:
  - unix
- name: golang.org/x/text
<<<<<<< HEAD
  version: 470f45bf29f4147d6fbd7dfd0a02a848e49f5bf4
  subpackages:
  - secure/bidirule
  - transform
  - unicode/bidi
  - unicode/norm
- name: google.golang.org/genproto
  version: 411e09b969b1170a9f0c467558eb4c4c110d9c77
  subpackages:
  - googleapis/rpc/status
=======
  version: f4b4367115ec2de254587813edaa901bc1c723a8
  subpackages:
  - transform
  - unicode/norm
>>>>>>> dcb05ef8
- name: google.golang.org/grpc
  version: 277e90a4321cba6ad9f9ca4a832165265002c3a5
  subpackages:
  - codes
  - credentials
  - grpclb/grpc_lb_v1
  - grpclog
  - internal
  - keepalive
  - metadata
  - naming
  - peer
  - stats
  - status
  - tap
  - transport
- name: gopkg.in/yaml.v2
  version: cd8b52f8269e0feb286dfeef29f8fe4d5b397e0b
testImports:
- name: github.com/davecgh/go-spew
  version: 04cdfd42973bb9c8589fd6a731800cf222fde1a9
  subpackages:
  - spew
- name: github.com/pmezard/go-difflib
  version: d8ed2627bdf02c080bf22230dbb337003b7aba2d
  subpackages:
  - difflib
- name: github.com/stretchr/testify
  version: 4d4bfba8f1d1027c4fdbe371823030df51419987
  subpackages:
  - assert
  - require<|MERGE_RESOLUTION|>--- conflicted
+++ resolved
@@ -1,10 +1,5 @@
-<<<<<<< HEAD
-hash: ef951e59dd3e137461b7386292eb339a0ec51ae841f6b44ce72326050a08e418
-updated: 2017-04-27T20:49:54.459236356Z
-=======
-hash: 154b543a56a5f3207cafb9fc426e6d341703d3ed23eb1df7f8e8740882dbd687
-updated: 2017-04-27T16:11:56.429346086-04:00
->>>>>>> dcb05ef8
+hash: 176e67c0fdf08df0797772368bddec78a7ff5d2a789fd8ffdadc2b96476e294a
+updated: 2017-04-28T13:02:06.00844195-04:00
 imports:
 - name: github.com/fsnotify/fsnotify
   version: 4da3e2cfbabc9f751898f250b49f2439785783a1
@@ -16,10 +11,7 @@
   - proto
   - ptypes/any
 - name: github.com/golang/snappy
-<<<<<<< HEAD
   version: 553a641470496b2327abcac10b36396bd98e45c9
-=======
-  version: d9eb7a3d35ec988b8585d4a0068e462c27d28380
 - name: github.com/hashicorp/hcl
   version: 630949a3c5fa3c613328e1b8256052cbc2327c9b
   subpackages:
@@ -33,7 +25,6 @@
   - json/token
 - name: github.com/inconshreveable/mousetrap
   version: 76626ae9c91c4f2a10f34cad8ce83ea42c93bb75
->>>>>>> dcb05ef8
 - name: github.com/jmhodges/levigo
   version: c42d9e0ca023e2198120196f842701bb4c55d7b9
 - name: github.com/magiconair/properties
@@ -41,16 +32,15 @@
 - name: github.com/mattn/go-colorable
   version: ded68f7a9561c023e790de24279db7ebf473ea80
 - name: github.com/mattn/go-isatty
-<<<<<<< HEAD
   version: fc9e8d8ef48496124e79ae0df75490096eccf6fe
-=======
-  version: 30a891c33c7cde7b02a981314b4228ec99380cca
 - name: github.com/mitchellh/mapstructure
   version: 53818660ed4955e899c0bcafa97299a388bd7c8e
 - name: github.com/pelletier/go-buffruneio
   version: c37440a7cf42ac63b919c752ca73a85067e05992
 - name: github.com/pelletier/go-toml
-  version: fe206efb84b2bc8e8cfafe6b4c1826622be969e3
+  version: 13d49d4606eb801b8f01ae542b4afc4c6ee3d84a
+- name: github.com/pkg/errors
+  version: 645ef00459ed84a119197bfb8d8205042c6df63d
 - name: github.com/spf13/afero
   version: 9be650865eab0c12963d8753212f4f9c66cdcf12
   subpackages:
@@ -58,19 +48,13 @@
 - name: github.com/spf13/cast
   version: acbeb36b902d72a7a4c18e8f3241075e7ab763e4
 - name: github.com/spf13/cobra
-  version: 5deb57bbca49eb370538fc295ba4b2988f9f5e09
+  version: 10f6b9d7e1631a54ad07c5c0fb71c28a1abfd3c2
 - name: github.com/spf13/jwalterweatherman
   version: fa7ca7e836cf3a8bb4ebf799f472c12d7e903d66
 - name: github.com/spf13/pflag
-  version: 9ff6c6923cfffbcd502984b8e0c80539a94968b7
+  version: 2300d0f8576fe575f71aaa5b9bbe4e1b0dc2eb51
 - name: github.com/spf13/viper
   version: 5d46e70da8c0b6f812e0b170b7a985753b5c63cb
-- name: github.com/stretchr/testify
-  version: 69483b4bd14f5845b5a1e55bca19e954e827f1d0
-  subpackages:
-  - assert
-  - require
->>>>>>> dcb05ef8
 - name: github.com/syndtr/goleveldb
   version: 8c81ea47d4c41a385645e133e15510fc6a2a74b4
   subpackages:
@@ -87,24 +71,15 @@
   - leveldb/table
   - leveldb/util
 - name: github.com/tendermint/abci
-  version: c709d3cc857929a8dd36a90da3640122d7e75770
+  version: 8d8e35ae537538c9cf6808be3ca9dd7dab81b7f6
   subpackages:
   - client
   - server
   - types
-<<<<<<< HEAD
-=======
-- name: github.com/tendermint/go-common
-  version: f9e3db037330c8a8d61d3966de8473eaf01154fa
-- name: github.com/tendermint/go-db
-  version: 9643f60bc2578693844aacf380a7c32e4c029fee
-- name: github.com/tendermint/go-merkle
-  version: 714d4d04557fd068a7c2a1748241ce8428015a96
+- name: github.com/tendermint/go-wire
+  version: b53add0b622662731985485f3a19be7f684660b8
   subpackages:
-  - cmd
->>>>>>> dcb05ef8
-- name: github.com/tendermint/go-wire
-  version: 334005c236d19c632fb5f073f9de3b0fab6a522b
+  - data
 - name: github.com/tendermint/log15
   version: ae0f3d6450da9eac7074b439c8e1c3cabf0d5ce6
   subpackages:
@@ -116,18 +91,13 @@
   - db
   - logger
   - merkle
-<<<<<<< HEAD
   - test
-- name: github.com/urfave/cli
-  version: ab403a54a148f2d857920810291539e1f817ee7b
-=======
->>>>>>> dcb05ef8
 - name: golang.org/x/crypto
-  version: c7af5bf2638a1164f2eb5467c39c6cffbd13a02e
+  version: 96846453c37f0876340a66a47f3f75b1f3a6cd2d
   subpackages:
   - ripemd160
 - name: golang.org/x/net
-  version: da118f7b8e5954f39d0d2130ab35d4bf0e3cb344
+  version: c8c74377599bd978aee1cf3b9b63a8634051cec2
   subpackages:
   - context
   - http2
@@ -137,12 +107,11 @@
   - lex/httplex
   - trace
 - name: golang.org/x/sys
-  version: 9ccfe848b9db8435a24c424abbc07a921adf1df5
+  version: ea9bcade75cb975a0b9738936568ab388b845617
   subpackages:
   - unix
 - name: golang.org/x/text
-<<<<<<< HEAD
-  version: 470f45bf29f4147d6fbd7dfd0a02a848e49f5bf4
+  version: 19e3104b43db45fca0303f489a9536087b184802
   subpackages:
   - secure/bidirule
   - transform
@@ -152,18 +121,11 @@
   version: 411e09b969b1170a9f0c467558eb4c4c110d9c77
   subpackages:
   - googleapis/rpc/status
-=======
-  version: f4b4367115ec2de254587813edaa901bc1c723a8
-  subpackages:
-  - transform
-  - unicode/norm
->>>>>>> dcb05ef8
 - name: google.golang.org/grpc
-  version: 277e90a4321cba6ad9f9ca4a832165265002c3a5
+  version: 6914ab1e338c92da4218a23d27fcd03d0ad78d46
   subpackages:
   - codes
   - credentials
-  - grpclb/grpc_lb_v1
   - grpclog
   - internal
   - keepalive
@@ -178,7 +140,7 @@
   version: cd8b52f8269e0feb286dfeef29f8fe4d5b397e0b
 testImports:
 - name: github.com/davecgh/go-spew
-  version: 04cdfd42973bb9c8589fd6a731800cf222fde1a9
+  version: 6d212800a42e8ab5c146b8ace3490ee17e5225f9
   subpackages:
   - spew
 - name: github.com/pmezard/go-difflib
@@ -186,7 +148,7 @@
   subpackages:
   - difflib
 - name: github.com/stretchr/testify
-  version: 4d4bfba8f1d1027c4fdbe371823030df51419987
+  version: 69483b4bd14f5845b5a1e55bca19e954e827f1d0
   subpackages:
   - assert
   - require
--- conflicted
+++ resolved
@@ -142,11 +142,7 @@
 		tree := getTree()
 		rootHash, err := tree.WorkingHash()
 		require.NoError(err)
-<<<<<<< HEAD
 		dst := NewDeepSubTree(db.NewMemDB(), 100, true, 0)
-=======
-		mutableTree, err := NewMutableTree(db.NewMemDB(), 100, true)
->>>>>>> ae744e1c
 		require.NoError(err)
 		for _, subsetKey := range subsetKeys {
 			ics23proof, err := tree.GetMembershipProof(subsetKey)
@@ -200,11 +196,7 @@
 	}
 	rootHash, err := tree.WorkingHash()
 	require.NoError(err)
-<<<<<<< HEAD
 	dst := NewDeepSubTree(db.NewMemDB(), 100, true, tree.version)
-=======
-	mutableTree, err := NewMutableTree(db.NewMemDB(), 100, true)
->>>>>>> ae744e1c
 	require.NoError(err)
 	for _, subsetKey := range subsetKeys {
 		ics23proof, err := tree.GetMembershipProof(subsetKey)
@@ -221,18 +213,9 @@
 	valuesToAdd := [][]byte{
 		{3}, {4},
 	}
-<<<<<<< HEAD
 	tc := testContext{
 		tree: tree,
 		dst:  dst,
-=======
-	// Add non-existence proofs for keys we expect to add later
-	for i, keyToAdd := range keysToAdd {
-		existenceProofs, err := tree.getExistenceProofsNeededForSet(keyToAdd, valuesToAdd[i])
-		require.NoError(err)
-		err = dst.AddExistenceProofs(existenceProofs, rootHash)
-		require.NoError(err)
->>>>>>> ae744e1c
 	}
 	require.Equal(len(keysToAdd), len(valuesToAdd))
 
@@ -244,27 +227,15 @@
 
 	require.Equal(len(keysToAdd), len(valuesToAdd))
 
-<<<<<<< HEAD
 	// Delete all the keys we added and check root hashes stay equal
 	for i := range keysToAdd {
 		keyToDelete := keysToAdd[i]
-=======
-	// Add all the keys we intend to add and check root hashes stay equal
-	for i := range keysToAdd {
-		keyToAdd := keysToAdd[i]
-		valueToAdd := valuesToAdd[i]
-		dst.Set(keyToAdd, valueToAdd)
-		dst.SaveVersion()
-		tree.Set(keyToAdd, valueToAdd)
-		tree.SaveVersion()
->>>>>>> ae744e1c
 
 		err := tc.removeInDST(keyToDelete)
 		require.Nil(err)
 	}
 }
 
-<<<<<<< HEAD
 func readByte(r *bytes.Reader) byte {
 	b, err := r.ReadByte()
 	if err != nil {
@@ -272,21 +243,6 @@
 	}
 	return b
 }
-=======
-	// Delete all the keys we added and check root hashes stay equal
-	for i := range keysToAdd {
-		keyToDelete := keysToAdd[i]
-
-		existenceProofs, err := tree.getExistenceProofsNeededForRemove(keyToDelete)
-		require.NoError(err)
-		err = dst.AddExistenceProofs(existenceProofs, nil)
-		require.NoError(err)
-
-		dst.Remove(keyToDelete)
-		dst.SaveVersion()
-		tree.Remove(keyToDelete)
-		tree.SaveVersion()
->>>>>>> ae744e1c
 
 type testContext struct {
 	r    *bytes.Reader
@@ -381,112 +337,8 @@
 	if !removed {
 		return fmt.Errorf("Remove: Unable to remove key: %s from DST", string(key))
 	}
-<<<<<<< HEAD
 	dst.SaveVersion()
 
-=======
-}
-
-func readByte(r *bytes.Reader) byte {
-	b, err := r.ReadByte()
-	if err != nil {
-		return 0
-	}
-	return b
-}
-
-type testContext struct {
-	r    *bytes.Reader
-	tree *MutableTree
-	dst  *DeepSubTree
-	keys set.Set[string]
-}
-
-// Generates random new key half times and an existing key for the other half times.
-func (tc *testContext) getKey(genRandom bool) (key []byte, err error) {
-	tree, r, keys := tc.tree, tc.r, tc.keys
-	if genRandom && readByte(r) < math.MaxUint8/2 {
-		k := make([]byte, readByte(r)/2+1)
-		r.Read(k)
-		val, err := tree.Get(k)
-		if err != nil {
-			return nil, err
-		}
-		if val != nil {
-			return nil, nil
-		}
-		keys.Add(string(k))
-		return k, nil
-	}
-	if keys.Len() == 0 {
-		return nil, nil
-	}
-	keyList := keys.Values()
-	kString := keyList[int(readByte(r))%len(keys)]
-	return []byte(kString), nil
-}
-
-func (tc *testContext) setInDST(key []byte, value []byte) error {
-	if key == nil {
-		return nil
-	}
-	tree, dst := tc.tree, tc.dst
-	existenceProofs, err := tc.tree.getExistenceProofsNeededForSet(key, value)
-	if err != nil {
-		return err
-	}
-	err = dst.AddExistenceProofs(existenceProofs, nil)
-	if err != nil {
-		return err
-	}
-
-	// Set key-value pair in DST
-	_, err = dst.Set(key, value)
-	if err != nil {
-		return err
-	}
-	dst.SaveVersion()
-
-	// Set key-value pair in IAVL tree
-	tree.Set(key, value)
-	tree.SaveVersion()
-
-	areEqual, err := haveEqualRoots(dst.MutableTree, tree)
-	if err != nil {
-		return err
-	}
-	if !areEqual {
-		return errors.New("Add: Unequal roots for Deep subtree and IAVL tree")
-	}
-	return nil
-}
-
-func (tc *testContext) removeInDST(key []byte) error {
-	if key == nil {
-		return nil
-	}
-	tree, dst := tc.tree, tc.dst
-	existenceProofs, err := tree.getExistenceProofsNeededForRemove(key)
-	if err != nil {
-		return err
-	}
-	err = dst.AddExistenceProofs(existenceProofs, nil)
-	if err != nil {
-		return err
-	}
-	_, removed, err := dst.Remove(key)
-	if err != nil {
-		return err
-	}
-	if !removed {
-		return fmt.Errorf("Remove: Unable to remove key: %s from DST", string(key))
-	}
-	dst.SaveVersion()
-
-	tree.Remove(key)
-	tree.SaveVersion()
-
->>>>>>> ae744e1c
 	areEqual, err := haveEqualRoots(dst.MutableTree, tree)
 	if err != nil {
 		return err
@@ -500,19 +352,12 @@
 func FuzzBatchAddReverse(f *testing.F) {
 	f.Fuzz(func(t *testing.T, input []byte) {
 		require := require.New(t)
-<<<<<<< HEAD
 		if len(input) < 100 {
-=======
-		if len(input) < 1000 {
->>>>>>> ae744e1c
 			return
 		}
 		tree, err := NewMutableTreeWithOpts(db.NewMemDB(), cacheSize, nil, true)
 		require.NoError(err)
-<<<<<<< HEAD
 		tree.SetTracingEnabled(true)
-=======
->>>>>>> ae744e1c
 		dst := NewDeepSubTree(db.NewMemDB(), cacheSize, true, 0)
 		r := bytes.NewReader(input)
 		keys := make(set.Set[string])
@@ -553,4 +398,163 @@
 		}
 		t.Log("Done")
 	})
+}
+
+func readByte(r *bytes.Reader) byte {
+	b, err := r.ReadByte()
+	if err != nil {
+		return 0
+	}
+	return b
+}
+
+type testContext struct {
+	r    *bytes.Reader
+	tree *MutableTree
+	dst  *DeepSubTree
+	keys set.Set[string]
+}
+
+// Generates random new key half times and an existing key for the other half times.
+func (tc *testContext) getKey(genRandom bool) (key []byte, err error) {
+	tree, r, keys := tc.tree, tc.r, tc.keys
+	if genRandom && readByte(r) < math.MaxUint8/2 {
+		k := make([]byte, readByte(r)/2+1)
+		r.Read(k)
+		val, err := tree.Get(k)
+		if err != nil {
+			return nil, err
+		}
+		if val != nil {
+			return nil, nil
+		}
+		keys.Add(string(k))
+		return k, nil
+	}
+	if keys.Len() == 0 {
+		return nil, nil
+	}
+	keyList := keys.Values()
+	kString := keyList[int(readByte(r))%len(keys)]
+	return []byte(kString), nil
+}
+
+func (tc *testContext) setInDST(key []byte, value []byte) error {
+	if key == nil {
+		return nil
+	}
+	tree, dst := tc.tree, tc.dst
+	existenceProofs, err := tc.tree.getExistenceProofsNeededForSet(key, value)
+	if err != nil {
+		return err
+	}
+	err = dst.AddExistenceProofs(existenceProofs, nil)
+	if err != nil {
+		return err
+	}
+
+	// Set key-value pair in DST
+	_, err = dst.Set(key, value)
+	if err != nil {
+		return err
+	}
+	dst.SaveVersion()
+
+	// Set key-value pair in IAVL tree
+	tree.Set(key, value)
+	tree.SaveVersion()
+
+	areEqual, err := haveEqualRoots(dst.MutableTree, tree)
+	if err != nil {
+		return err
+	}
+	if !areEqual {
+		return errors.New("Add: Unequal roots for Deep subtree and IAVL tree")
+	}
+	return nil
+}
+
+func (tc *testContext) removeInDST(key []byte) error {
+	if key == nil {
+		return nil
+	}
+	tree, dst := tc.tree, tc.dst
+	existenceProofs, err := tree.getExistenceProofsNeededForRemove(key)
+	if err != nil {
+		return err
+	}
+	err = dst.AddExistenceProofs(existenceProofs, nil)
+	if err != nil {
+		return err
+	}
+	_, removed, err := dst.Remove(key)
+	if err != nil {
+		return err
+	}
+	if !removed {
+		return fmt.Errorf("Remove: Unable to remove key: %s from DST", string(key))
+	}
+	dst.SaveVersion()
+
+	tree.Remove(key)
+	tree.SaveVersion()
+
+	areEqual, err := haveEqualRoots(dst.MutableTree, tree)
+	if err != nil {
+		return err
+	}
+	if !areEqual {
+		return errors.New("Remove: Unequal roots for Deep subtree and IAVL tree")
+	}
+	return nil
+}
+
+func FuzzBatchAddReverse(f *testing.F) {
+	f.Fuzz(func(t *testing.T, input []byte) {
+		require := require.New(t)
+		if len(input) < 1000 {
+			return
+		}
+		tree, err := NewMutableTreeWithOpts(db.NewMemDB(), cacheSize, nil, true)
+		require.NoError(err)
+		dst := NewDeepSubTree(db.NewMemDB(), cacheSize, true, 0)
+		r := bytes.NewReader(input)
+		keys := make(set.Set[string])
+		for i := 0; r.Len() != 0; i++ {
+			b, err := r.ReadByte()
+			if err != nil {
+				continue
+			}
+			op := op(int(b) % int(Noop))
+			require.NoError(err)
+			tc := testContext{
+				r,
+				tree,
+				dst,
+				keys,
+			}
+			switch op {
+			case Set:
+				keyToAdd, err := tc.getKey(true)
+				require.NoError(err)
+				// fmt.Printf("%d: Add: %s, %t\n", i, string(keyToAdd), isNewKey)
+				value := make([]byte, 32)
+				binary.BigEndian.PutUint64(value, uint64(i))
+				err = tc.setInDST(keyToAdd, value)
+				if err != nil {
+					t.Error(err)
+				}
+			case Remove:
+				keyToDelete, err := tc.getKey(false)
+				require.NoError(err)
+				// fmt.Printf("%d: Remove: %s\n", i, string(keyToDelete))
+				err = tc.removeInDST(keyToDelete)
+				if err != nil {
+					t.Error(err)
+				}
+				keys.Delete(string(keyToDelete))
+			}
+		}
+		t.Log("Done")
+	})
 }